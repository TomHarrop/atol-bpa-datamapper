--- conflicted
+++ resolved
@@ -485,14 +485,10 @@
     n_packages = 0
     n_processed_samples = 0
     n_processed_organisms = 0
-<<<<<<< HEAD
     n_processed_experiments = 0
 
     experiments_data = {}
     
-=======
-
->>>>>>> 2c305d5d
     for package in input_data:
         package_id = package.get('id', 'unknown')
         logger.debug(f"Processing package {package_id}")
@@ -503,7 +499,6 @@
 
         if organism_transformer.process_package(package):
             n_processed_organisms += 1
-<<<<<<< HEAD
         
         extract_experiment(experiments_data, package)
         n_processed_experiments += 1
@@ -513,13 +508,6 @@
     logger.info(f"Extracted organism data from {n_processed_organisms} packages")
     logger.info(f"Extracted experiment data from {n_processed_experiments} packages")
         
-=======
-
-    logger.info(f"Processed {n_packages} packages")
-    logger.info(f"Extracted sample data from {n_processed_samples} packages")
-    logger.info(f"Extracted organism data from {n_processed_organisms} packages")
-
->>>>>>> 2c305d5d
     sample_results = sample_transformer.get_results()
     organism_results = organism_transformer.get_results()
 
@@ -553,14 +541,10 @@
         if args.organism_package_map:
             logger.info(f"Writing organism to package map to {args.organism_package_map}")
             write_json(organism_results["organism_package_map"], args.organism_package_map)
-<<<<<<< HEAD
         if args.experiments_output:
             logger.info(f"Writing experiments data to {args.experiments_output}")
             write_json(experiments_data, args.experiments_output)
     
-=======
-
->>>>>>> 2c305d5d
     # Log summary statistics
     n_unique_samples = len(sample_results["unique_samples"])
     n_sample_conflicts = len(sample_results["sample_conflicts"])
