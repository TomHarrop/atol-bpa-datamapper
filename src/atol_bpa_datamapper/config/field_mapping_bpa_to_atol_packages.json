--- conflicted
+++ resolved
@@ -358,19 +358,10 @@
         "bpa_package_id": [
             "id"
         ],
-<<<<<<< HEAD
-        "GAL": [
-            "sequencing_facility",
-            "facility",
-            "library_location",
-            "resources.facility_id",
-            "resources.facility"
-=======
         "data_owner": [
             "project_lead",
             "data_custodian",
             "sample_custodian"
->>>>>>> 157d1850
         ],
         "extraction_method": [
             "material_extraction_method",
@@ -386,9 +377,6 @@
             "material_conc_ng_ul",
             "dna_concentration"
         ],
-<<<<<<< HEAD
-        "nucleic_acid_volume": []
-=======
         "nucleic_acid_volume": [],
         "GAL": [
             "sequencing_facility",
@@ -400,6 +388,5 @@
         "sample_access_date": [
             "access_control_date"
         ]
->>>>>>> 157d1850
     }
 }