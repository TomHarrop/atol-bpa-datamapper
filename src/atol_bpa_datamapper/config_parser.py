--- conflicted
+++ resolved
@@ -116,13 +116,12 @@
         if bpa_value is None:
             logger.warning(f"Bpa value {bpa_value} not found in controlled vocabulary.")
             return None
-
-
-        # First apply sanitization if configured
-        
-        # Map the sanitized value to AToL value
         try:
             return self[atol_field]["value_mapping"][bpa_value]
+        # This is a manual override for the pesky genome_data key. If the
+        # package has no context_keys whose value is in accepted_data_context,
+        # but it does have a key called "genome_data" with value "yes",
+        # mapped_value is "genome_assembly".
         except KeyError as e:
             if atol_field == "data_context" and bpa_value == "yes":
                 logger.warning(f"Value of {atol_field} is {bpa_value}.")
@@ -150,27 +149,4 @@
         if allowed_values is None:
             return True
         else:
-<<<<<<< HEAD
-            return bpa_value in allowed_values
-=======
-            return bpa_value in allowed_values
-
-    def map_value(self, atol_field, bpa_value):
-        allowed_values = self.get_allowed_values(atol_field)
-        # If there is no list of allowed values, then we don't have a
-        # controlled vocabulary for this field, so we keep anything.
-        if allowed_values is None:
-            return bpa_value
-        try:
-            return self[atol_field]["value_mapping"][bpa_value]
-        # This is a manual override for the pesky genome_data key. If the
-        # package has no context_keys whose value is in accepted_data_context,
-        # but it does have a key called "genome_data" with value "yes",
-        # mapped_value is "genome_assembly".
-        except KeyError as e:
-            if atol_field == "data_context" and bpa_value == "yes":
-                logger.debug("Value of {atol_field} is {bpa_value}.")
-                return "genome_assembly"
-            else:
-                raise e
->>>>>>> 53abde15
+            return bpa_value in allowed_values